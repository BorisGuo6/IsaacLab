--- conflicted
+++ resolved
@@ -339,17 +339,11 @@
                 self.assertGreater(im_data.mean().item(), 0.0)
         del camera
 
-<<<<<<< HEAD
-    def test_output_equal_to_usdcamera_intrinsics(self):
-        """Test that the output of the ray caster camera is equal to the output of the usd camera when both are
-        initialized with the same intrinsic matrix."""
-=======
     def test_output_equal_to_usd_camera_intrinsics(self):
         """
         Test that the output of the ray caster camera and the usd camera are the same when both are
         initialized with the same intrinsic matrix.
         """
->>>>>>> 8fcbf85f
 
         # create cameras
         offset_rot = (-0.1251, 0.3617, 0.8731, -0.3020)
@@ -361,17 +355,10 @@
             prim_path="/World/Camera_tiled",
             offset=TiledCameraCfg.OffsetCfg(pos=offset_pos, rot=offset_rot, convention="ros"),
             spawn=sim_utils.PinholeCameraCfg().from_intrinsic_matrix(
-<<<<<<< HEAD
-                focal_length=38.0,
-                intrinsic_matrix=intrinsics,
-                height=540,
-                width=960,
-=======
                 intrinsic_matrix=intrinsics,
                 height=540,
                 width=960,
                 focal_length=38.0,
->>>>>>> 8fcbf85f
                 # clipping_range=(0.01, 20),
             ),
             height=540,
@@ -382,17 +369,10 @@
             prim_path="/World/Camera_usd",
             offset=CameraCfg.OffsetCfg(pos=offset_pos, rot=offset_rot, convention="ros"),
             spawn=sim_utils.PinholeCameraCfg().from_intrinsic_matrix(
-<<<<<<< HEAD
-                focal_length=38.0,
-                intrinsic_matrix=intrinsics,
-                height=540,
-                width=960,
-=======
                 intrinsic_matrix=intrinsics,
                 height=540,
                 width=960,
                 focal_length=38.0,
->>>>>>> 8fcbf85f
                 # clipping_range=(0.01, 20),
             ),
             height=540,
@@ -443,14 +423,6 @@
         )
 
         # check image data
-<<<<<<< HEAD
-        torch.testing.assert_close(
-            cam_tiled_output[..., 0],
-            cam_usd_output,
-            atol=5e-5,
-            rtol=5e-6,
-        )
-=======
         # FIXME: The tiled camera output is not exactly equal to the usd camera output. This should be fixed with the
         #        update to the new tiled camera implementation. Test will fail, if the difference between the images
         #        disappears. Check again @pascal-roth.
@@ -464,7 +436,6 @@
         # )
         # current failure case
         self.assertTrue(torch.max(torch.abs(cam_tiled_output[..., 0] - cam_usd_output)).item() > 1)
->>>>>>> 8fcbf85f
 
         del camera_tiled
         del camera_usd
