--- conflicted
+++ resolved
@@ -1,8 +1,7 @@
 Changelog
 ---------
 
-<<<<<<< HEAD
-0.21.3 (2024-08-17)
+0.22.1 (2024-08-17)
 ~~~~~~~~~~~~~~~~~~~
 
 Added
@@ -11,7 +10,8 @@
 * Added APIs to interact with the physics simulation of deformable objects. This includes setting the
   material properties, setting kinematic targets, and getting the state of the deformable object.
   For more information, please refer to the :mod:`omni.isaac.lab.assets.DeformableObject` class.
-=======
+
+
 0.22.0 (2024-08-14)
 ~~~~~~~~~~~~~~~~~~~
 
@@ -22,7 +22,6 @@
   observation data modifiers.
 * Adapted the :class:`~omni.isaac.lab.managers.ObservationManager` class to support custom modifiers.
   These are applied to the observation data before applying any noise or scaling operations.
->>>>>>> fecf239c
 
 
 0.21.2 (2024-08-13)
