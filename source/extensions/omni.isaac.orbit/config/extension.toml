[package]

# Note: Semantic Versioning is used: https://semver.org/
<<<<<<< HEAD
version = "0.10.6"
=======
version = "0.10.9"
>>>>>>> 9a2a877b

# Description
title = "ORBIT framework for Robot Learning"
description="Extension providing main framework interfaces and abstractions for robot learning."
readme  = "docs/README.md"
repository = "https://github.com/NVIDIA-Omniverse/Orbit"
category = "robotics"
keywords = ["kit", "robotics", "learning", "ai"]

[dependencies]
"omni.isaac.core" = {}
"omni.replicator.core" = {}

[[python.module]]
name = "omni.isaac.orbit"<|MERGE_RESOLUTION|>--- conflicted
+++ resolved
@@ -1,11 +1,7 @@
 [package]
 
 # Note: Semantic Versioning is used: https://semver.org/
-<<<<<<< HEAD
-version = "0.10.6"
-=======
-version = "0.10.9"
->>>>>>> 9a2a877b
+version = "0.10.10"
 
 # Description
 title = "ORBIT framework for Robot Learning"
